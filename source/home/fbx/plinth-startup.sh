#! /bin/bash

a2enmod rewrite
cat > /etc/apache2/sites-available/plinth <<END
<VirtualHost *:8001>
        ServerAdmin webmaster@localhost

        <Location />
                ProxyPass http://127.0.0.1:8000/
                Order allow,deny
                Allow from 10.0.0.0/8
<<<<<<< HEAD
                Allow from 172.16.0.0/12
=======
		Allow from 172.16.0.0/12
>>>>>>> 586d1f0f
                Allow from 192.168.0.0/16
        </Location>

        ErrorLog ${APACHE_LOG_DIR}/error.log

        # Possible values include: debug, info, notice, warn, error, crit,
        # alert, emerg.
        LogLevel warn

        CustomLog ${APACHE_LOG_DIR}/access.log combined
</VirtualHost>
END
ln -s /etc/apache2/sites-available/plinth /etc/apache2/sites-enabled/plinth
cat > /etc/apache2/freedombox-ports.conf <<END
Listen 0.0.0.0:8001
END
if [ -z "`grep 'freedombox-ports.conf' /etc/apache2/ports.conf`" ];then
    cat >> /etc/apache2/ports.conf <<END
Include freedombox-ports.conf
END
fi
service apache2 restart

apt-get update
cd /home/fbx/plinth
make
./start.sh
cd /home/fbx<|MERGE_RESOLUTION|>--- conflicted
+++ resolved
@@ -9,11 +9,7 @@
                 ProxyPass http://127.0.0.1:8000/
                 Order allow,deny
                 Allow from 10.0.0.0/8
-<<<<<<< HEAD
-                Allow from 172.16.0.0/12
-=======
 		Allow from 172.16.0.0/12
->>>>>>> 586d1f0f
                 Allow from 192.168.0.0/16
         </Location>
 
