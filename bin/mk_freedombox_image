--- conflicted
+++ resolved
@@ -19,10 +19,13 @@
 
 IMAGE=$1
 
+# Locate vmdebootstrap program fetched in Makefile
+basedir=`pwd`
+vendor_dir="${basedir}/vendor"
+vmdebootstrap_dir="${vendor_dir}/vmdebootstrap"
+
 MIRROR=http://cdn.debian.net/debian
 SUITE=jessie
-
-basedir=`pwd`
 
 # Packages to install in all FreedomBox environments
 base_pkgs="apt base-files ifupdown initramfs-tools \
@@ -90,11 +93,7 @@
     MACHINE="$MACHINE" \
     ARCHITECTURE="$ARCHITECTURE" \
     vmdebootstrap \
-<<<<<<< HEAD
-    --log freedombox.log \
-=======
     --log $(dirname $IMAGE)/freedombox.log \
->>>>>>> fbc4d2ab
     --log-level debug \
     --size 2.5G \
     --image $IMAGE.img \
