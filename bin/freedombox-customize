--- conflicted
+++ resolved
@@ -56,7 +56,6 @@
 
 export DEBIAN_FRONTEND=noninteractive DEBCONF_NONINTERACTIVE_SEEN=true
 export LC_ALL=C LANGUAGE=C LANG=C
-<<<<<<< HEAD
 
 # Override libpam-tmpdir setting during build, as the directories
 # are not created yet.
@@ -64,9 +63,6 @@
 
 # set this to 'true' to disable source fetching while debugging
 export SOURCE=false
-=======
-export TMP=/tmp/ TMPDIR=/tmp/
->>>>>>> 7088815a
 
 username=fbx
 echo "warning: creating initial user $username with well known password!"
@@ -106,7 +102,6 @@
 
 rm $rootdir/usr/sbin/policy-rc.d
 
-<<<<<<< HEAD
 chroot $rootdir /usr/lib/freedombox/setup 2>&1 | \
     tee $rootdir/var/log/freedombox-setup.log
 
@@ -118,8 +113,4 @@
 echo "info: killing leftover processes in chroot"
 # 2014-11-04 this killed /usr/lib/erlang/erts-6.2/bin/epmd, see
 # <URL: https://www.ejabberd.im/epmd?q=epmd > to learn more.
-fuser -mvk $rootdir/.
-=======
-chroot $rootdir /usr/lib/freedombox/setup | \
-    tee $rootdir/var/log/freedombox-setup.log
->>>>>>> 7088815a
+fuser -mvk $rootdir/.