# /usr/bin/make

# armel amd64 i386
ARCHITECTURE = armel
# dreamplug guruplug
MACHINE = dreamplug
# card usb
DESTINATION = card
BUILD = $(MACHINE)-$(ARCHITECTURE)-$(DESTINATION)
BUILD_DIR = build/$(ARCHITECTURE)
MOUNTPOINT = /media/freedom
BOOTPOINT = $(MOUNTPOINT)/boot
DEVICE = /dev/sdb
TODAY = `date +%Y.%m%d`
NAME = freedombox-unstable_$(TODAY)_$(BUILD)
IMAGE = $(NAME).img
ARCHIVE = $(NAME).tar.bz2
LOOP = /dev/loop0

# populate a tree with DreamPlug root filesystem
rootfs: rootfs-$(ARCHITECTURE)
rootfs-$(ARCHITECTURE): multistrap-configs/fbx-base.conf \
		multistrap-configs/fbx-$(ARCHITECTURE).conf \
		mk_dreamplug_rootfs \
		bin/projects bin/finalize bin/projects-chroot
	-sudo umount `pwd`/$(BUILD_DIR)/var/cache/apt/
	sudo ./mk_dreamplug_rootfs $(ARCHITECTURE) multistrap-configs/fbx-$(ARCHITECTURE).conf
	touch rootfs-$(ARCHITECTURE)

# copy DreamPlug root filesystem to a usb stick or microSD card
# stick assumed to have 2 partitions, 128meg FAT and the rest ext3 partition
image: rootfs-$(ARCHITECTURE)
	-umount $(BOOTPOINT)
	-umount $(MOUNTPOINT)
	mount $(MOUNTPOINT)
	sudo mkdir -p $(BOOTPOINT)
	mount $(BOOTPOINT)
	sudo rsync -atvz --progress --delete --exclude=boot $(BUILD_DIR)/ $(MOUNTPOINT)/
	cp $(BUILD_DIR)/boot/* $(BOOTPOINT)/
ifeq ($(DESTINATION),usb)
# prevent the first-run script from running during boot.
# we'll do this during copy2dream.
	rm $(MOUNTPOINT)/etc/rc1.d/S01first-run $(MOUNTPOINT)/etc/rc2.d/S01first-run
endif
ifeq ($(DESTINATION),card)
# we don't need to copy2dream, this is the microSD card.
	sudo rm $(MOUNTPOINT)/sbin/copy2dream
# fix fstab for the SD card.
	sudo sh -c "sed -e 's/sdc1/sda1/g' < $(BUILD_DIR)/etc/fstab > $(MOUNTPOINT)/etc/fstab"
endif
ifeq ($(MACHINE),guruplug)
# we can't flash the guru plug's kernel
	mkdir -p $(MOUNTPOINT)/var/freedombox/
	touch $(MOUNTPOINT)/var/freedombox/dont-tweak-kernel
endif
	sync
	sleep 1
	umount $(BOOTPOINT)
	umount $(MOUNTPOINT)
	@echo "Build complete."

# build a virtualbox image
<<<<<<< HEAD
virtualbox-image:  stamp-predepend
		./mk_virtualbox_image freedombox-unstable_$(TODAY)
=======
virtualbox-image: stamp-vbox-predepend
	./mk_virtualbox_image freedombox-unstable_$(TODAY)_virtualbox-i386-hdd
>>>>>>> a2d5f6a7

# build the weekly test image
weekly-image: image
# if we aren't installing to an armel system, assume we need a bootloader.
ifneq ($(ARCHITECTURE),armel)
# also, try my best to protect users from themselves:
ifneq ($(DEVICE),/dev/sda)
	sudo grub-install $(DEVICE)
endif
endif
	dd if=$(DEVICE) of=$(IMAGE) bs=1M
	@echo "Image copied.  The microSD card may now be removed."
	tar -cjvf $(ARCHIVE) $(IMAGE)

#
# meta
#

# install required files so users don't need to do it themselves.
stamp-predepend:
	sudo sh -c "apt-get install multistrap qemu-user-static u-boot-tools git mercurial debootstrap extlinux qemu-utils parted mbr kpartx virtualbox bzr python-sphinx"
	touch stamp-predepend

stamp-vbox-predepend:
	sudo sh -c "apt-get install debootstrap extlinux qemu-utils parted mbr kpartx python-cliapp"
	touch stamp-vbox-predepend

clean:
# just in case I tried to build before plugging in the USB drive.
	-sudo umount `pwd`/$(BUILD_DIR)/var/cache/apt/
	sudo rm -rf $(BUILD_DIR)
	-rm -f $(IMAGE) $(ARCHIVE)
	-rm -f rootfs-* stamp-*

distclean: clean
	sudo rm -rf build

# remove all data from the microSD card to repopulate it with a pristine image.
clean-card:
	-umount $(BOOTPOINT)
	-umount $(MOUNTPOINT)

	sudo mkdir -p $(BOOTPOINT)
	mount $(BOOTPOINT)
	sudo rm -rf $(BOOTPOINT)/*
	umount $(BOOTPOINT)

	sudo mkdir -p $(MOUNTPOINT)
	mount $(MOUNTPOINT)
	sudo rm -rf $(MOUNTPOINT)/*
	umount $(MOUNTPOINT)<|MERGE_RESOLUTION|>--- conflicted
+++ resolved
@@ -60,13 +60,9 @@
 	@echo "Build complete."
 
 # build a virtualbox image
-<<<<<<< HEAD
-virtualbox-image:  stamp-predepend
-		./mk_virtualbox_image freedombox-unstable_$(TODAY)
-=======
 virtualbox-image: stamp-vbox-predepend
 	./mk_virtualbox_image freedombox-unstable_$(TODAY)_virtualbox-i386-hdd
->>>>>>> a2d5f6a7
+
 
 # build the weekly test image
 weekly-image: image
@@ -91,7 +87,7 @@
 	touch stamp-predepend
 
 stamp-vbox-predepend:
-	sudo sh -c "apt-get install debootstrap extlinux qemu-utils parted mbr kpartx python-cliapp"
+	sudo sh -c "apt-get install debootstrap extlinux qemu-utils parted mbr kpartx python-cliapp apache2"
 	touch stamp-vbox-predepend
 
 clean:
